[package]
name = "kira"
version = "0.2.0"
authors = ["Andrew Minnich <aminnich3@gmail.com>"]
edition = "2018"
license = "MIT"
description = "Dynamic audio library for games"
repository = "https://github.com/tesselode/kira"
keywords = ["gamedev", "audio", "music"]
categories = ["game-development", "multimedia::audio"]
readme = "../readme.md"

# See more keys and their definitions at https://doc.rust-lang.org/cargo/reference/manifest.html

[features]
benchmarking = []
mp3 = ["minimp3"]
ogg = ["lewton"]
flac = ["claxon"]
wav = ["hound"]
default = ["mp3", "ogg", "flac", "wav"]

[dependencies]
claxon = { version = "0.4.3", optional = true }
cpal = "0.13.1"
indexmap = "1.6.0"
<<<<<<< HEAD
hound = { version = "3.4.0", optional = true }
lewton = { version = "0.10.1", optional = true }
ringbuf = "0.2.2"
minimp3 = { version = "0.5.0", optional = true }
=======
hound = "3.4.0"
lewton = "0.10.1"
minimp3 = "0.5.0"
nanorand = "0.5.1"
ringbuf = "0.2.2"
>>>>>>> a53799b3
<|MERGE_RESOLUTION|>--- conflicted
+++ resolved
@@ -24,15 +24,8 @@
 claxon = { version = "0.4.3", optional = true }
 cpal = "0.13.1"
 indexmap = "1.6.0"
-<<<<<<< HEAD
 hound = { version = "3.4.0", optional = true }
 lewton = { version = "0.10.1", optional = true }
-ringbuf = "0.2.2"
 minimp3 = { version = "0.5.0", optional = true }
-=======
-hound = "3.4.0"
-lewton = "0.10.1"
-minimp3 = "0.5.0"
 nanorand = "0.5.1"
-ringbuf = "0.2.2"
->>>>>>> a53799b3
+ringbuf = "0.2.2"